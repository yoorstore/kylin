/*
 * Licensed to the Apache Software Foundation (ASF) under one
 * or more contributor license agreements.  See the NOTICE file
 * distributed with this work for additional information
 * regarding copyright ownership.  The ASF licenses this file
 * to you under the Apache License, Version 2.0 (the
 * "License"); you may not use this file except in compliance
 * with the License.  You may obtain a copy of the License at
 *
 *     http://www.apache.org/licenses/LICENSE-2.0
 *
 * Unless required by applicable law or agreed to in writing, software
 * distributed under the License is distributed on an "AS IS" BASIS,
 * WITHOUT WARRANTIES OR CONDITIONS OF ANY KIND, either express or implied.
 * See the License for the specific language governing permissions and
 * limitations under the License.
*/
package org.apache.kylin.engine.spark;

import java.io.IOException;
import java.io.Serializable;
import java.nio.ByteBuffer;
import java.util.ArrayList;
import java.util.Collection;
import java.util.Iterator;
import java.util.List;

import org.apache.commons.cli.Option;
import org.apache.commons.cli.OptionBuilder;
import org.apache.commons.cli.Options;
import org.apache.hadoop.conf.Configuration;
import org.apache.hadoop.fs.Path;
import org.apache.hadoop.io.Text;
import org.apache.hadoop.mapreduce.Job;
import org.apache.kylin.common.KylinConfig;
import org.apache.kylin.common.util.AbstractApplication;
import org.apache.kylin.common.util.ByteArray;
import org.apache.kylin.common.util.HadoopUtil;
import org.apache.kylin.common.util.OptionsHelper;
import org.apache.kylin.common.util.Pair;
import org.apache.kylin.cube.CubeDescManager;
import org.apache.kylin.cube.CubeInstance;
import org.apache.kylin.cube.CubeManager;
import org.apache.kylin.cube.CubeSegment;
import org.apache.kylin.cube.common.RowKeySplitter;
import org.apache.kylin.cube.cuboid.Cuboid;
import org.apache.kylin.cube.cuboid.CuboidScheduler;
import org.apache.kylin.cube.kv.AbstractRowKeyEncoder;
import org.apache.kylin.cube.kv.RowKeyEncoderProvider;
import org.apache.kylin.cube.model.CubeDesc;
import org.apache.kylin.cube.model.CubeJoinedFlatTableEnrich;
import org.apache.kylin.engine.EngineFactory;
import org.apache.kylin.engine.mr.BatchCubingJobBuilder2;
import org.apache.kylin.engine.mr.IMROutput2;
import org.apache.kylin.engine.mr.MRUtil;
import org.apache.kylin.engine.mr.common.AbstractHadoopJob;
import org.apache.kylin.engine.mr.common.BaseCuboidBuilder;
import org.apache.kylin.engine.mr.common.BatchConstants;
import org.apache.kylin.engine.mr.common.CubeStatsReader;
import org.apache.kylin.engine.mr.common.NDCuboidBuilder;
import org.apache.kylin.measure.BufferedMeasureCodec;
import org.apache.kylin.measure.MeasureAggregators;
import org.apache.kylin.measure.MeasureIngester;
import org.apache.kylin.metadata.model.MeasureDesc;
import org.apache.spark.SparkConf;
import org.apache.spark.api.java.JavaPairRDD;
import org.apache.spark.api.java.JavaSparkContext;
import org.apache.spark.api.java.function.Function;
import org.apache.spark.api.java.function.Function2;
import org.apache.spark.api.java.function.PairFlatMapFunction;
import org.apache.spark.api.java.function.PairFunction;
import org.apache.spark.sql.Dataset;
import org.apache.spark.sql.Row;
import org.apache.spark.sql.hive.HiveContext;
import org.apache.spark.storage.StorageLevel;
import org.slf4j.Logger;
import org.slf4j.LoggerFactory;

import scala.Tuple2;

/**
 * Spark application to build cube with the "by-layer" algorithm. Only support source data from Hive; Metadata in HBase.
 */
public class SparkCubingByLayer extends AbstractApplication implements Serializable {

    protected static final Logger logger = LoggerFactory.getLogger(SparkCubingByLayer.class);

    public static final Option OPTION_CUBE_NAME = OptionBuilder.withArgName(BatchConstants.ARG_CUBE_NAME).hasArg()
            .isRequired(true).withDescription("Cube Name").create(BatchConstants.ARG_CUBE_NAME);
    public static final Option OPTION_SEGMENT_ID = OptionBuilder.withArgName("segment").hasArg().isRequired(true)
            .withDescription("Cube Segment Id").create("segmentId");
    public static final Option OPTION_META_URL = OptionBuilder.withArgName("metaUrl").hasArg().isRequired(true)
            .withDescription("HDFS metadata url").create("metaUrl");
    public static final Option OPTION_OUTPUT_PATH = OptionBuilder.withArgName(BatchConstants.ARG_OUTPUT).hasArg()
            .isRequired(true).withDescription("Cube output path").create(BatchConstants.ARG_OUTPUT);
    public static final Option OPTION_INPUT_TABLE = OptionBuilder.withArgName("hiveTable").hasArg().isRequired(true)
            .withDescription("Hive Intermediate Table").create("hiveTable");

    private Options options;

    public SparkCubingByLayer() {
        options = new Options();
        options.addOption(OPTION_INPUT_TABLE);
        options.addOption(OPTION_CUBE_NAME);
        options.addOption(OPTION_SEGMENT_ID);
        options.addOption(OPTION_META_URL);
        options.addOption(OPTION_OUTPUT_PATH);
    }

    @Override
    protected Options getOptions() {
        return options;
    }

    @Override
    protected void execute(OptionsHelper optionsHelper) throws Exception {
        String metaUrl = optionsHelper.getOptionValue(OPTION_META_URL);
        String hiveTable = optionsHelper.getOptionValue(OPTION_INPUT_TABLE);
        String cubeName = optionsHelper.getOptionValue(OPTION_CUBE_NAME);
        String segmentId = optionsHelper.getOptionValue(OPTION_SEGMENT_ID);
        String outputPath = optionsHelper.getOptionValue(OPTION_OUTPUT_PATH);

        Class[] kryoClassArray = new Class[] { org.apache.hadoop.io.Text.class,
                Class.forName("scala.reflect.ClassTag$$anon$1"), java.lang.Class.class };

        SparkConf conf = new SparkConf().setAppName("Cubing for:" + cubeName + " segment " + segmentId);
        //serialization conf
        conf.set("spark.serializer", "org.apache.spark.serializer.KryoSerializer");
        conf.set("spark.kryo.registrator", "org.apache.kylin.engine.spark.KylinKryoRegistrator");
        conf.set("spark.kryo.registrationRequired", "true").registerKryoClasses(kryoClassArray);

        JavaSparkContext sc = new JavaSparkContext(conf);
        HadoopUtil.deletePath(sc.hadoopConfiguration(), new Path(outputPath));

        KylinConfig envConfig = AbstractHadoopJob.loadKylinConfigFromHdfs(metaUrl);

        final CubeInstance cubeInstance = CubeManager.getInstance(envConfig).getCube(cubeName);
        final CubeDesc cubeDesc = cubeInstance.getDescriptor();
        final CubeSegment cubeSegment = cubeInstance.getSegmentById(segmentId);

        Configuration confOverwrite = new Configuration(sc.hadoopConfiguration());
        confOverwrite.set("dfs.replication", "2"); // cuboid intermediate files, replication=2
        final Job job = Job.getInstance(confOverwrite);

        logger.info("RDD Output path: {}", outputPath);
        setHadoopConf(job);

        int countMeasureIndex = 0;
        for (MeasureDesc measureDesc : cubeDesc.getMeasures()) {
            if (measureDesc.getFunction().isCount() == true) {
                break;
            } else {
                countMeasureIndex++;
            }
        }
        final CubeStatsReader cubeStatsReader = new CubeStatsReader(cubeSegment, envConfig);
        boolean[] needAggr = new boolean[cubeDesc.getMeasures().size()];
        boolean allNormalMeasure = true;
        for (int i = 0; i < cubeDesc.getMeasures().size(); i++) {
            needAggr[i] = !cubeDesc.getMeasures().get(i).getFunction().getMeasureType().onlyAggrInBaseCuboid();
            allNormalMeasure = allNormalMeasure && needAggr[i];
        }
        logger.info("All measure are normal (agg on all cuboids) ? : " + allNormalMeasure);
        StorageLevel storageLevel = StorageLevel.MEMORY_AND_DISK_SER();

        HiveContext sqlContext = new HiveContext(sc.sc());
        final Dataset intermediateTable = sqlContext.table(hiveTable);

        // encode with dimension encoding, transform to <ByteArray, Object[]> RDD
        final JavaPairRDD<ByteArray, Object[]> encodedBaseRDD = intermediateTable.javaRDD()
                .mapToPair(new EncodeBaseCuboid(cubeName, segmentId, metaUrl));

        Long totalCount = 0L;
        if (envConfig.isSparkSanityCheckEnabled()) {
            totalCount = encodedBaseRDD.count();
        }

        final BaseCuboidReducerFunction2 baseCuboidReducerFunction = new BaseCuboidReducerFunction2(cubeName, metaUrl);
        BaseCuboidReducerFunction2 reducerFunction2 = baseCuboidReducerFunction;
        if (allNormalMeasure == false) {
            reducerFunction2 = new CuboidReducerFunction2(cubeName, metaUrl, needAggr);
        }

        final int totalLevels = cubeSegment.getCuboidScheduler().getBuildLevel();
        JavaPairRDD<ByteArray, Object[]>[] allRDDs = new JavaPairRDD[totalLevels + 1];
        int level = 0;
        int partition = estimateRDDPartitionNum(level, cubeStatsReader, envConfig);

        // aggregate to calculate base cuboid
        allRDDs[0] = encodedBaseRDD.reduceByKey(baseCuboidReducerFunction, partition).persist(storageLevel);

        saveToHDFS(allRDDs[0], metaUrl, cubeName, cubeSegment, outputPath, 0, job);

        // aggregate to ND cuboids
        for (level = 1; level <= totalLevels; level++) {
            partition = estimateRDDPartitionNum(level, cubeStatsReader, envConfig);
            allRDDs[level] = allRDDs[level - 1].flatMapToPair(new CuboidFlatMap(cubeName, segmentId, metaUrl))
                    .reduceByKey(reducerFunction2, partition).persist(storageLevel);
            if (envConfig.isSparkSanityCheckEnabled() == true) {
                sanityCheck(allRDDs[level], totalCount, level, cubeStatsReader, countMeasureIndex);
            }
            saveToHDFS(allRDDs[level], metaUrl, cubeName, cubeSegment, outputPath, level, job);
            allRDDs[level - 1].unpersist();
        }
        allRDDs[totalLevels].unpersist();
        logger.info("Finished on calculating all level cuboids.");
        deleteHDFSMeta(metaUrl);
    }

    protected void setHadoopConf(Job job) throws Exception {
        job.setOutputKeyClass(Text.class);
        job.setOutputValueClass(Text.class);
    }

    protected int estimateRDDPartitionNum(int level, CubeStatsReader statsReader, KylinConfig kylinConfig) {
        double baseCuboidSize = statsReader.estimateLayerSize(level);
        float rddCut = kylinConfig.getSparkRDDPartitionCutMB();
        int partition = (int) (baseCuboidSize / rddCut);
        partition = Math.max(kylinConfig.getSparkMinPartition(), partition);
        partition = Math.min(kylinConfig.getSparkMaxPartition(), partition);
        return partition;
    }

    protected void saveToHDFS(final JavaPairRDD<ByteArray, Object[]> rdd, final String metaUrl, final String cubeName,
            final CubeSegment cubeSeg, final String hdfsBaseLocation, int level, Job job) throws Exception {
        final String cuboidOutputPath = BatchCubingJobBuilder2.getCuboidOutputPathsByLevel(hdfsBaseLocation, level);

        IMROutput2.IMROutputFormat outputFormat = MRUtil.getBatchCubingOutputSide2(cubeSeg).getOuputFormat();
        outputFormat.configureJobOutput(job, cuboidOutputPath, cubeSeg, level);

        rdd.mapToPair(
                new PairFunction<Tuple2<ByteArray, Object[]>, org.apache.hadoop.io.Text, org.apache.hadoop.io.Text>() {
                    private volatile transient boolean initialized = false;
                    BufferedMeasureCodec codec;

                    @Override
                    public Tuple2<org.apache.hadoop.io.Text, org.apache.hadoop.io.Text> call(
                            Tuple2<ByteArray, Object[]> tuple2) throws Exception {

                        if (initialized == false) {
                            synchronized (SparkCubingByLayer.class) {
                                if (initialized == false) {
                                    KylinConfig kylinConfig = AbstractHadoopJob.loadKylinConfigFromHdfs(metaUrl);
                                    CubeDesc desc = CubeDescManager.getInstance(kylinConfig).getCubeDesc(cubeName);
                                    codec = new BufferedMeasureCodec(desc.getMeasures());
                                    initialized = true;
                                }
                            }
                        }
                        ByteBuffer valueBuf = codec.encode(tuple2._2());
                        byte[] encodedBytes = new byte[valueBuf.position()];
                        System.arraycopy(valueBuf.array(), 0, encodedBytes, 0, valueBuf.position());
                        return new Tuple2<>(new org.apache.hadoop.io.Text(tuple2._1().array()),
                                new org.apache.hadoop.io.Text(encodedBytes));
                    }

                }).saveAsNewAPIHadoopDataset(job.getConfiguration());
        logger.info("Persisting RDD for level " + level + " into " + cuboidOutputPath);
    }

    static public class EncodeBaseCuboid implements PairFunction<Row, ByteArray, Object[]> {
        private volatile transient boolean initialized = false;
        private BaseCuboidBuilder baseCuboidBuilder = null;
        private String cubeName;
        private String segmentId;
        private String metaUrl;

        public EncodeBaseCuboid(String cubeName, String segmentId, String metaurl) {
            this.cubeName = cubeName;
            this.segmentId = segmentId;
            this.metaUrl = metaurl;
        }

        @Override
        public Tuple2<ByteArray, Object[]> call(Row row) throws Exception {
            if (initialized == false) {
                synchronized (SparkCubingByLayer.class) {
                    if (initialized == false) {
                        KylinConfig kConfig = AbstractHadoopJob.loadKylinConfigFromHdfs(metaUrl);
                        CubeInstance cubeInstance = CubeManager.getInstance(kConfig).getCube(cubeName);
                        CubeDesc cubeDesc = cubeInstance.getDescriptor();
                        CubeSegment cubeSegment = cubeInstance.getSegmentById(segmentId);
                        CubeJoinedFlatTableEnrich interDesc = new CubeJoinedFlatTableEnrich(
                                EngineFactory.getJoinedFlatTableDesc(cubeSegment), cubeDesc);
                        long baseCuboidId = Cuboid.getBaseCuboidId(cubeDesc);
                        Cuboid baseCuboid = Cuboid.findById(cubeInstance, baseCuboidId);
                        baseCuboidBuilder = new BaseCuboidBuilder(kConfig, cubeDesc, cubeSegment, interDesc,
                                AbstractRowKeyEncoder.createInstance(cubeSegment, baseCuboid),
                                MeasureIngester.create(cubeDesc.getMeasures()), cubeSegment.buildDictionaryMap());
                        initialized = true;
                    }
                }
            }
            String[] rowArray = rowToArray(row);
            baseCuboidBuilder.resetAggrs();
            byte[] rowKey = baseCuboidBuilder.buildKey(rowArray);
            Object[] result = baseCuboidBuilder.buildValueObjects(rowArray);
            return new Tuple2<>(new ByteArray(rowKey), result);
        }

        private String[] rowToArray(Row row) {
            String[] result = new String[row.size()];
            for (int i = 0; i < row.size(); i++) {
                final Object o = row.get(i);
                if (o != null) {
                    result[i] = o.toString();
                } else {
                    result[i] = null;
                }
            }
            return result;
        }
    }

    static public class BaseCuboidReducerFunction2 implements Function2<Object[], Object[], Object[]> {
        protected String cubeName;
        protected String metaUrl;
        protected CubeDesc cubeDesc;
        protected int measureNum;
        protected MeasureAggregators aggregators;
        protected volatile transient boolean initialized = false;

        public BaseCuboidReducerFunction2(String cubeName, String metaUrl) {
            this.cubeName = cubeName;
            this.metaUrl = metaUrl;
        }

        public void init() {
            KylinConfig kConfig = AbstractHadoopJob.loadKylinConfigFromHdfs(metaUrl);
            CubeInstance cubeInstance = CubeManager.getInstance(kConfig).getCube(cubeName);
            cubeDesc = cubeInstance.getDescriptor();
            aggregators = new MeasureAggregators(cubeDesc.getMeasures());
            measureNum = cubeDesc.getMeasures().size();
        }

        @Override
        public Object[] call(Object[] input1, Object[] input2) throws Exception {
            if (initialized == false) {
                synchronized (SparkCubingByLayer.class) {
                    if (initialized == false) {
                        init();
                        initialized = true;
                    }
                }
            }
            Object[] result = new Object[measureNum];
            aggregators.aggregate(input1, input2, result);
            return result;
        }
    }

    static public class CuboidReducerFunction2 extends BaseCuboidReducerFunction2 {
        private boolean[] needAggr;

        public CuboidReducerFunction2(String cubeName, String metaUrl, boolean[] needAggr) {
            super(cubeName, metaUrl);
            this.needAggr = needAggr;
        }

        @Override
        public Object[] call(Object[] input1, Object[] input2) throws Exception {
            if (initialized == false) {
                synchronized (SparkCubingByLayer.class) {
                    if (initialized == false) {
                        init();
                        initialized = true;
                    }
                }
            }
            Object[] result = new Object[measureNum];
            aggregators.aggregate(input1, input2, result, needAggr);
            return result;
        }
    }

    private static final java.lang.Iterable<Tuple2<ByteArray, Object[]>> EMTPY_ITERATOR = new ArrayList(0);

    static public class CuboidFlatMap implements PairFlatMapFunction<Tuple2<ByteArray, Object[]>, ByteArray, Object[]> {

        private String cubeName;
        private String segmentId;
        private String metaUrl;
        private CubeSegment cubeSegment;
        private CubeDesc cubeDesc;
        private CuboidScheduler cuboidScheduler;
        private NDCuboidBuilder ndCuboidBuilder;
        private RowKeySplitter rowKeySplitter;
        private volatile transient boolean initialized = false;

        public CuboidFlatMap(String cubeName, String segmentId, String metaUrl) {
            this.cubeName = cubeName;
            this.segmentId = segmentId;
            this.metaUrl = metaUrl;
        }

        public void init() {
            KylinConfig kConfig = AbstractHadoopJob.loadKylinConfigFromHdfs(metaUrl);
            CubeInstance cubeInstance = CubeManager.getInstance(kConfig).getCube(cubeName);
            this.cubeSegment = cubeInstance.getSegmentById(segmentId);
            this.cubeDesc = cubeInstance.getDescriptor();
<<<<<<< HEAD
            this.cuboidScheduler = cubeDesc.getCuboidScheduler();

=======
            this.cuboidScheduler = cubeSegment.getCuboidScheduler();
>>>>>>> b3b7a4e7
            this.ndCuboidBuilder = new NDCuboidBuilder(cubeSegment, new RowKeyEncoderProvider(cubeSegment));
            this.rowKeySplitter = new RowKeySplitter(cubeSegment, 65, 256);
        }

        @Override
        public Iterator<Tuple2<ByteArray, Object[]>> call(Tuple2<ByteArray, Object[]> tuple2) throws Exception {
            if (initialized == false) {
                synchronized (SparkCubingByLayer.class) {
                    if (initialized == false) {
                        init();
                        initialized = true;
                    }
                }
            }

            byte[] key = tuple2._1().array();
            long cuboidId = rowKeySplitter.split(key);
            Cuboid parentCuboid = Cuboid.findById(cubeSegment, cuboidId);

            Collection<Long> myChildren = cubeSegment.getCuboidScheduler().getSpanningCuboid(cuboidId);

            // if still empty or null
            if (myChildren == null || myChildren.size() == 0) {
                return EMTPY_ITERATOR.iterator();
            }

            List<Tuple2<ByteArray, Object[]>> tuples = new ArrayList(myChildren.size());
            for (Long child : myChildren) {
                Cuboid childCuboid = Cuboid.findById(cubeSegment, child);
                Pair<Integer, ByteArray> result = ndCuboidBuilder.buildKey(parentCuboid, childCuboid,
                        rowKeySplitter.getSplitBuffers());

                byte[] newKey = new byte[result.getFirst()];
                System.arraycopy(result.getSecond().array(), 0, newKey, 0, result.getFirst());

                tuples.add(new Tuple2<>(new ByteArray(newKey), tuple2._2()));
            }

            return tuples.iterator();
        }
    }

    protected void sanityCheck(JavaPairRDD<ByteArray, Object[]> rdd, Long totalCount, int thisLevel,
            CubeStatsReader cubeStatsReader, final int countMeasureIndex) {
        int thisCuboidNum = cubeStatsReader.getCuboidsByLayer(thisLevel).size();
        Long count2 = getRDDCountSum(rdd, countMeasureIndex);
        if (count2 != totalCount * thisCuboidNum) {
            throw new IllegalStateException(
                    String.format("Sanity check failed, level %s, total count(*) is %s; cuboid number %s", thisLevel,
                            count2, thisCuboidNum));
        } else {
            logger.info("sanity check success for level " + thisLevel + ", count(*) is " + (count2 / thisCuboidNum));
        }
    }

    private Long getRDDCountSum(JavaPairRDD<ByteArray, Object[]> rdd, final int countMeasureIndex) {
        final ByteArray ONE = new ByteArray();
        Long count = rdd.mapValues(new Function<Object[], Long>() {
            @Override
            public Long call(Object[] objects) throws Exception {
                return (Long) objects[countMeasureIndex];
            }
        }).reduce(new Function2<Tuple2<ByteArray, Long>, Tuple2<ByteArray, Long>, Tuple2<ByteArray, Long>>() {
            @Override
            public Tuple2<ByteArray, Long> call(Tuple2<ByteArray, Long> longTuple2, Tuple2<ByteArray, Long> longTuple22)
                    throws Exception {
                return new Tuple2<>(ONE, longTuple2._2() + longTuple22._2());
            }
        })._2();
        return count;
    }

    protected void deleteHDFSMeta(String metaUrl) throws IOException {
        int cut = metaUrl.indexOf('@');
        String path = metaUrl.substring(0, cut);
        HadoopUtil.getFileSystem(path).delete(new Path(path), true);
        logger.info("Delete metadata in HDFS for this job: " + path);
    }
}<|MERGE_RESOLUTION|>--- conflicted
+++ resolved
@@ -398,12 +398,7 @@
             CubeInstance cubeInstance = CubeManager.getInstance(kConfig).getCube(cubeName);
             this.cubeSegment = cubeInstance.getSegmentById(segmentId);
             this.cubeDesc = cubeInstance.getDescriptor();
-<<<<<<< HEAD
-            this.cuboidScheduler = cubeDesc.getCuboidScheduler();
-
-=======
             this.cuboidScheduler = cubeSegment.getCuboidScheduler();
->>>>>>> b3b7a4e7
             this.ndCuboidBuilder = new NDCuboidBuilder(cubeSegment, new RowKeyEncoderProvider(cubeSegment));
             this.rowKeySplitter = new RowKeySplitter(cubeSegment, 65, 256);
         }
