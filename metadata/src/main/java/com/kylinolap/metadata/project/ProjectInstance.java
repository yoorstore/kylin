--- conflicted
+++ resolved
@@ -65,13 +65,8 @@
     @JsonProperty("description")
     private String description;
 
-<<<<<<< HEAD
     @JsonProperty("realizations")
     private List<RealizationEntry> realizationEntries;
-=======
-    @JsonProperty("datamodels")
-    private List<RealizationEntry> realizationEntries = new ArrayList<RealizationEntry>();
->>>>>>> d0a482b3
 
     public String getResourcePath() {
         return concatResourcePath(name);
