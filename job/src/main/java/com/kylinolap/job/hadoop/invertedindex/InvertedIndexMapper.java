/*
 * Copyright 2013-2014 eBay Software Foundation
 *
 * Licensed under the Apache License, Version 2.0 (the "License");
 * you may not use this file except in compliance with the License.
 * You may obtain a copy of the License at
 *
 *   http://www.apache.org/licenses/LICENSE-2.0
 *
 * Unless required by applicable law or agreed to in writing, software
 * distributed under the License is distributed on an "AS IS" BASIS,
 * WITHOUT WARRANTIES OR CONDITIONS OF ANY KIND, either express or implied.
 * See the License for the specific language governing permissions and
 * limitations under the License.
 */

package com.kylinolap.job.hadoop.invertedindex;

import java.io.IOException;
import java.util.List;

import org.apache.hadoop.conf.Configuration;
import org.apache.hadoop.hbase.io.ImmutableBytesWritable;
import org.apache.hadoop.io.LongWritable;
<<<<<<< HEAD
import org.apache.hadoop.mapreduce.Mapper;
import org.apache.hive.hcatalog.data.HCatRecord;
import org.apache.hive.hcatalog.data.schema.HCatFieldSchema;
import org.apache.hive.hcatalog.data.schema.HCatSchema;
import org.apache.hive.hcatalog.mapreduce.HCatInputFormat;

import com.kylinolap.common.KylinConfig;
import com.kylinolap.invertedindex.IIInstance;
import com.kylinolap.invertedindex.IIManager;
import com.kylinolap.invertedindex.IISegment;
import com.kylinolap.invertedindex.index.TableRecord;
import com.kylinolap.invertedindex.index.TableRecordInfo;
=======
import org.apache.hadoop.io.Text;

import com.kylinolap.common.KylinConfig;
import com.kylinolap.common.mr.KylinMapper;
import com.kylinolap.common.util.BytesSplitter;
import com.kylinolap.common.util.SplittedBytes;
>>>>>>> 06fcb582
import com.kylinolap.job.constant.BatchConstants;
import com.kylinolap.job.hadoop.AbstractHadoopJob;
import com.kylinolap.metadata.model.SegmentStatusEnum;

/**
 * @author yangli9
 */
<<<<<<< HEAD
public class InvertedIndexMapper<KEYIN> extends Mapper<KEYIN, HCatRecord, LongWritable, ImmutableBytesWritable> {
=======
public class InvertedIndexMapper<KEYIN> extends KylinMapper<KEYIN, Text, LongWritable, ImmutableBytesWritable> {
>>>>>>> 06fcb582

    private TableRecordInfo info;
    private TableRecord rec;

    private LongWritable outputKey;
    private ImmutableBytesWritable outputValue;
    private HCatSchema schema = null;
    private List<HCatFieldSchema> fields;
    
    @Override
    protected void setup(Context context) throws IOException {
        super.publishConfiguration(context.getConfiguration());

        Configuration conf = context.getConfiguration();

        KylinConfig config = AbstractHadoopJob.loadKylinPropsAndMetadata(conf);
        IIManager mgr = IIManager.getInstance(config);
        IIInstance ii = mgr.getII(conf.get(BatchConstants.CFG_II_NAME));
        IISegment seg = ii.getSegment(conf.get(BatchConstants.CFG_II_SEGMENT_NAME), SegmentStatusEnum.NEW);
        this.info = new TableRecordInfo(seg);
        this.rec = this.info.createTableRecord();

        outputKey = new LongWritable();
        outputValue = new ImmutableBytesWritable(rec.getBytes());

        schema = HCatInputFormat.getTableSchema(context.getConfiguration());
        
        fields = schema.getFields();
    }

    @Override
    public void map(KEYIN key, HCatRecord record, Context context) throws IOException, InterruptedException {

        rec.reset();
        for (int i = 0; i < fields.size(); i++) {
            Object fieldValue = record.get(i);
            rec.setValueString(i, fieldValue == null? null : fieldValue.toString());
        }

        outputKey.set(rec.getTimestamp());
        // outputValue's backing bytes array is the same as rec

        context.write(outputKey, outputValue);
    }
}<|MERGE_RESOLUTION|>--- conflicted
+++ resolved
@@ -1,102 +1,89 @@
-/*
- * Copyright 2013-2014 eBay Software Foundation
- *
- * Licensed under the Apache License, Version 2.0 (the "License");
- * you may not use this file except in compliance with the License.
- * You may obtain a copy of the License at
- *
- *   http://www.apache.org/licenses/LICENSE-2.0
- *
- * Unless required by applicable law or agreed to in writing, software
- * distributed under the License is distributed on an "AS IS" BASIS,
- * WITHOUT WARRANTIES OR CONDITIONS OF ANY KIND, either express or implied.
- * See the License for the specific language governing permissions and
- * limitations under the License.
- */
-
-package com.kylinolap.job.hadoop.invertedindex;
-
-import java.io.IOException;
-import java.util.List;
-
-import org.apache.hadoop.conf.Configuration;
-import org.apache.hadoop.hbase.io.ImmutableBytesWritable;
-import org.apache.hadoop.io.LongWritable;
-<<<<<<< HEAD
-import org.apache.hadoop.mapreduce.Mapper;
-import org.apache.hive.hcatalog.data.HCatRecord;
-import org.apache.hive.hcatalog.data.schema.HCatFieldSchema;
-import org.apache.hive.hcatalog.data.schema.HCatSchema;
-import org.apache.hive.hcatalog.mapreduce.HCatInputFormat;
-
-import com.kylinolap.common.KylinConfig;
-import com.kylinolap.invertedindex.IIInstance;
-import com.kylinolap.invertedindex.IIManager;
-import com.kylinolap.invertedindex.IISegment;
-import com.kylinolap.invertedindex.index.TableRecord;
-import com.kylinolap.invertedindex.index.TableRecordInfo;
-=======
-import org.apache.hadoop.io.Text;
-
-import com.kylinolap.common.KylinConfig;
-import com.kylinolap.common.mr.KylinMapper;
-import com.kylinolap.common.util.BytesSplitter;
-import com.kylinolap.common.util.SplittedBytes;
->>>>>>> 06fcb582
-import com.kylinolap.job.constant.BatchConstants;
-import com.kylinolap.job.hadoop.AbstractHadoopJob;
-import com.kylinolap.metadata.model.SegmentStatusEnum;
-
-/**
- * @author yangli9
- */
-<<<<<<< HEAD
-public class InvertedIndexMapper<KEYIN> extends Mapper<KEYIN, HCatRecord, LongWritable, ImmutableBytesWritable> {
-=======
-public class InvertedIndexMapper<KEYIN> extends KylinMapper<KEYIN, Text, LongWritable, ImmutableBytesWritable> {
->>>>>>> 06fcb582
-
-    private TableRecordInfo info;
-    private TableRecord rec;
-
-    private LongWritable outputKey;
-    private ImmutableBytesWritable outputValue;
-    private HCatSchema schema = null;
-    private List<HCatFieldSchema> fields;
-    
-    @Override
-    protected void setup(Context context) throws IOException {
-        super.publishConfiguration(context.getConfiguration());
-
-        Configuration conf = context.getConfiguration();
-
-        KylinConfig config = AbstractHadoopJob.loadKylinPropsAndMetadata(conf);
-        IIManager mgr = IIManager.getInstance(config);
-        IIInstance ii = mgr.getII(conf.get(BatchConstants.CFG_II_NAME));
-        IISegment seg = ii.getSegment(conf.get(BatchConstants.CFG_II_SEGMENT_NAME), SegmentStatusEnum.NEW);
-        this.info = new TableRecordInfo(seg);
-        this.rec = this.info.createTableRecord();
-
-        outputKey = new LongWritable();
-        outputValue = new ImmutableBytesWritable(rec.getBytes());
-
-        schema = HCatInputFormat.getTableSchema(context.getConfiguration());
-        
-        fields = schema.getFields();
-    }
-
-    @Override
-    public void map(KEYIN key, HCatRecord record, Context context) throws IOException, InterruptedException {
-
-        rec.reset();
-        for (int i = 0; i < fields.size(); i++) {
-            Object fieldValue = record.get(i);
-            rec.setValueString(i, fieldValue == null? null : fieldValue.toString());
-        }
-
-        outputKey.set(rec.getTimestamp());
-        // outputValue's backing bytes array is the same as rec
-
-        context.write(outputKey, outputValue);
-    }
+/*
+ * Copyright 2013-2014 eBay Software Foundation
+ *
+ * Licensed under the Apache License, Version 2.0 (the "License");
+ * you may not use this file except in compliance with the License.
+ * You may obtain a copy of the License at
+ *
+ *   http://www.apache.org/licenses/LICENSE-2.0
+ *
+ * Unless required by applicable law or agreed to in writing, software
+ * distributed under the License is distributed on an "AS IS" BASIS,
+ * WITHOUT WARRANTIES OR CONDITIONS OF ANY KIND, either express or implied.
+ * See the License for the specific language governing permissions and
+ * limitations under the License.
+ */
+
+package com.kylinolap.job.hadoop.invertedindex;
+
+import java.io.IOException;
+import java.util.List;
+
+import org.apache.hadoop.conf.Configuration;
+import org.apache.hadoop.hbase.io.ImmutableBytesWritable;
+import org.apache.hadoop.io.LongWritable;
+import org.apache.hive.hcatalog.data.HCatRecord;
+import org.apache.hive.hcatalog.data.schema.HCatFieldSchema;
+import org.apache.hive.hcatalog.data.schema.HCatSchema;
+import org.apache.hive.hcatalog.mapreduce.HCatInputFormat;
+
+import com.kylinolap.common.KylinConfig;
+import com.kylinolap.common.mr.KylinMapper;
+import com.kylinolap.invertedindex.IIInstance;
+import com.kylinolap.invertedindex.IIManager;
+import com.kylinolap.invertedindex.IISegment;
+import com.kylinolap.invertedindex.index.TableRecord;
+import com.kylinolap.invertedindex.index.TableRecordInfo;
+import com.kylinolap.job.constant.BatchConstants;
+import com.kylinolap.job.hadoop.AbstractHadoopJob;
+import com.kylinolap.metadata.model.SegmentStatusEnum;
+
+/**
+ * @author yangli9
+ */
+public class InvertedIndexMapper<KEYIN> extends KylinMapper<KEYIN, HCatRecord, LongWritable, ImmutableBytesWritable> {
+
+    private TableRecordInfo info;
+    private TableRecord rec;
+
+    private LongWritable outputKey;
+    private ImmutableBytesWritable outputValue;
+    private HCatSchema schema = null;
+    private List<HCatFieldSchema> fields;
+    
+    @Override
+    protected void setup(Context context) throws IOException {
+        super.publishConfiguration(context.getConfiguration());
+
+        Configuration conf = context.getConfiguration();
+
+        KylinConfig config = AbstractHadoopJob.loadKylinPropsAndMetadata(conf);
+        IIManager mgr = IIManager.getInstance(config);
+        IIInstance ii = mgr.getII(conf.get(BatchConstants.CFG_II_NAME));
+        IISegment seg = ii.getSegment(conf.get(BatchConstants.CFG_II_SEGMENT_NAME), SegmentStatusEnum.NEW);
+        this.info = new TableRecordInfo(seg);
+        this.rec = this.info.createTableRecord();
+
+        outputKey = new LongWritable();
+        outputValue = new ImmutableBytesWritable(rec.getBytes());
+
+        schema = HCatInputFormat.getTableSchema(context.getConfiguration());
+        
+        fields = schema.getFields();
+    }
+
+    @Override
+    public void map(KEYIN key, HCatRecord record, Context context) throws IOException, InterruptedException {
+
+        rec.reset();
+        for (int i = 0; i < fields.size(); i++) {
+            Object fieldValue = record.get(i);
+            rec.setValueString(i, fieldValue == null? null : fieldValue.toString());
+        }
+
+        outputKey.set(rec.getTimestamp());
+        // outputValue's backing bytes array is the same as rec
+
+        context.write(outputKey, outputValue);
+    }
 }